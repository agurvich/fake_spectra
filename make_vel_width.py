--- conflicted
+++ resolved
@@ -78,16 +78,6 @@
     HI_col_den = np.max(hspec.get_col_density("H", 1),axis=1)
     plt.loglog(HI_col_den, metal_col_den, 'o')
 
-<<<<<<< HEAD
-def plot_vel_width_vs_colden(sim, snap):
-    """Load a simulation and plot vel. width against metal line col. density"""
-    halo = "Cosmo"+str(sim)+"_V6"
-    #Load from a save file only
-    hspec = ps.PlottingSpectra(snap, base+halo, None, None)
-    metal_col_den = np.max(hspec.get_col_density("Si", 2),axis=1)
-    vel_width = hspec.vel_width(hspec.metals[("Si",2)][3])
-    plt.loglog(metal_col_den, vel_width, 'o')
-
 def plot_vel_width_metcol(sim, snap):
     """Load a simulation and plot its velocity width"""
     halo = "Cosmo"+str(sim)+"_V6"
@@ -101,7 +91,6 @@
     ind = np.where (metal_col_den > 1e14)
     hspec.plot_vel_width(tau[ind],color="red")
 
-=======
 def plot_vel_col_den(sim, snap, ff=False):
     """Load a simulation and plot the metal column density vs the HI column density"""
     halo = "Cosmo"+str(sim)+"_V6"
@@ -112,7 +101,6 @@
     metal_col_den = np.max(hspec.get_col_density("Si", 2),axis=1)
     vel= hspec.vel_width(hspec.metals[("Si",2)][3])
     plt.loglog(metal_col_den, vel, 'o')
->>>>>>> cc9882bd
 
 colors=["red", "blue", "orange", "purple"]
 
@@ -146,25 +134,6 @@
 save_figure(path.join(outdir,"cosmo_rel_vel_width_z3"))
 plt.clf()
 
-<<<<<<< HEAD
-plot_vel_width_vs_colden(0, 60)
-save_figure(path.join(outdir,"cosmo_vel_col_z3"))
-plt.clf()
-
-plot_vel_width_vs_colden(3, 60)
-save_figure(path.join(outdir,"cosmo3_vel_col_z3"))
-plt.clf()
-
-plot_vel_width_DLA(0, 60)
-vel_data.plot_prochaska_2008_data()
-save_figure(path.join(outdir,"cosmo0_rel_vel_width_DLA"))
-plt.clf()
-
-plot_vel_width_DLA(3, 60)
-vel_data.plot_prochaska_2008_data()
-save_figure(path.join(outdir,"cosmo3_rel_vel_width_DLA"))
-plt.clf()
-
 plot_vel_width_metcol(0, 60)
 vel_data.plot_prochaska_2008_data()
 save_figure(path.join(outdir,"cosmo0_rel_vel_width_metcol"))
@@ -175,14 +144,6 @@
 save_figure(path.join(outdir,"cosmo3_rel_vel_width_metcol"))
 plt.clf()
 
-plot_max_col_den(0, 60)
-save_figure(path.join(outdir,"cosmo0z3_coldens"))
-plt.clf()
-
-plot_max_col_den(1, 60)
-save_figure(path.join(outdir,"cosmo1z3_coldens"))
-plt.clf()
-=======
 for i in (0,1,2):
     plot_vel_width_DLA(0,zz[i],ff=True)
     vel_data.plot_prochaska_2008_data()
@@ -194,7 +155,6 @@
     vel_data.plot_prochaska_2008_data()
     save_figure(path.join(outdir,"cosmo"+str(ii)+"_rel_vel_width_DLA"))
     plt.clf()
->>>>>>> cc9882bd
 
 plot_max_col_den(0, 60,ff=True)
 save_figure(path.join(outdir,"cosmo0_512z3_coldens"))
